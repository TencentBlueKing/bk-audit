<!--
  TencentBlueKing is pleased to support the open source community by making
  蓝鲸智云 - 审计中心 (BlueKing - Audit Center) available.
  Copyright (C) 2023 THL A29 Limited,
  a Tencent company. All rights reserved.
  Licensed under the MIT License (the "License");
  you may not use this file except in compliance with the License.
  You may obtain a copy of the License at http://opensource.org/licenses/MIT
  Unless required by applicable law or agreed to in writing,
  software distributed under the License is distributed on
  an "AS IS" BASIS, WITHOUT WARRANTIES OR CONDITIONS OF ANY KIND,
  either express or implied. See the License for the
  specific language governing permissions and limitations under the License.
  We undertake not to change the open source license (MIT license) applicable
  to the current version of the project delivered to anyone in the future.
-->
<template>
  <div
    class="strategy-customize-rules"
    :class="needCondition ? 'has-condition' : ''">
    <div class="rule-item-wrap">
      <div
        v-for="(conditions, index) in where.conditions"
        :key="index"
        class="rule-item"
        :style="{
          paddingLeft: getPaddingLeft(index, conditions),
        }">
        <template v-if="needCondition">
          <!-- 二级横线 -->
          <div class="row-line" />
          <!-- 二级竖线 -->
          <div
            v-if="index > 0"
            class="column-line column-line-top" />
          <div
            v-if="index < where.conditions.length -1"
            class="column-line column-line-bottom" />
        </template>
        <field-item
          :aggregate-list="aggregateList"
          :conditions="conditions"
          :conditions-index="index"
          :config-type="configType"
          :expected-result="expectedResult"
          :table-fields="tableFields"
          @handle-update-local-conditions="handleUpdateLocalConditions"
<<<<<<< HEAD
          @show-structure-preview="handleShowStructurePreview"
          @handleUpdateLocalConditions="handleUpdateLocalConditions"
=======
>>>>>>> 52e75180
          @show-structure-preview="handleShowStructurePreview"
          @update-connector="handleUpdateConnector"
          @update-field-item="handleUpdateFieldItem"
          @update-field-item-list="handleUpdateFieldItemList" />
        <audit-icon
          v-if="where.conditions.length > 1"
          class="delete-conditions"
          style="font-size: 14px;"
          type="delete"
          @click="() => handleDelete(index)" />
      </div>
      <!-- 二级条件关系 -->
      <div
        v-if="needCondition"
        class="condition"
        @click="() => handleChangeConnector()">
        {{ where.connector }}
      </div>
    </div>
    <div
      class="add-rule-item"
      @click="handleAddRuleItem">
      <audit-icon
        style="margin: 0 6px;"
        type="add" />
      <span>{{ t('添加条件组') }}</span>
    </div>
  </div>
</template>
<script setup lang="ts">
  import { computed, ref, watch } from 'vue';
  import { useI18n } from 'vue-i18n';

  import DatabaseTableFieldModel from '@model/strategy/database-table-field';

  import FieldItem from './components/field-item.vue';

  interface Expose {
    resetFormData: () => void,
    setWhere: (whereData: Where, having: Where) => void;
  }
  interface Where {
    connector: 'and' | 'or';
    conditions: Array<{
      connector: 'and' | 'or';
      index: number; // 确保每个条件组都有索引值
      conditions: Array<{
        condition: {
          field: DatabaseTableFieldModel;
          filter: string;
          filters: string[];
          operator: string
        }
      }>
    }>;
  }
  interface Props {
    tableFields: Array<DatabaseTableFieldModel>,
    expectedResult: Array<DatabaseTableFieldModel>,
    aggregateList: Array<Record<string, any>>
    configType: string,
  }
  interface Emits {
    (e: 'updateWhere', value: Where): void;
    (e: 'show-structure-preview', rtId: string | Array<string>, currentViewField: string): void;
  }

  defineProps<Props>();
  const emits = defineEmits<Emits>();
  const { t } = useI18n();

  const where = ref<Where>({
    connector: 'and',
    conditions: [{
      connector: 'and',
      index: 0,
      conditions: [{
        condition: {
          field: new DatabaseTableFieldModel(),
          filter: '',
          filters: [],
          operator: '',
        },
      }],
    }],
  });
  const needCondition = computed(() => where.value.conditions.length > 1);

  // 是否有选中预期结果
  const hasSelectedExpectedResult = computed(() => where.value.conditions
    .some(item => item.conditions
      .some(condItem => condItem.condition.field?.aggregate)));

  const getPaddingLeft = (index: number, conditions: Where['conditions'][0]) => {
    const beforeArr = where.value.conditions.slice(0, index);
    const afterArr = where.value.conditions.slice(index + 1);
    const hasCondition =  beforeArr.concat(afterArr).some(item => item.conditions.length > 1);
    if (conditions.conditions.length > 1 || hasCondition) {
      return '55px';
    }
    return '16px';
  };

  const handleShowStructurePreview = (table: string | Array<string>, currentViewField: string) => {
    emits('show-structure-preview', table, currentViewField);
  };

  const handleDelete = (index: number) => {
    where.value.conditions.splice(index, 1);
    // 重新计算索引值，保持索引的连续性，通过创建新对象而不是直接修改原对象
    where.value.conditions = where.value.conditions.map((item, idx) => ({
      ...item,
      index: idx,
    }));
  };

  const handleChangeConnector = () => {
    // 有预期结果字段 只能选and
    if (hasSelectedExpectedResult.value) {
      where.value.connector = 'and';
      return;
    }
    where.value.connector = where.value.connector === 'and' ? 'or' : 'and';
  };

  const handleAddRuleItem = () => {
    // 计算新添加条件组的索引值
    const newIndex = where.value.conditions.length > 0
      ? Math.max(...where.value.conditions.map(item => item.index || 0)) + 1 : 0;
    where.value.conditions.push({
      connector: 'and',
      index: newIndex,
      conditions: [{
        condition: {
          field: new DatabaseTableFieldModel(),
          filter: '',
          filters: [],
          operator: '',
        },
      }],
    });
  };

  const handleUpdateFieldItemList = (conditionsIndex: number, value: Where['conditions'][0]) => {
    where.value.conditions[conditionsIndex] = value;
  };

  // eslint-disable-next-line max-len
  const handleUpdateFieldItem = (value: DatabaseTableFieldModel | string | Array<string>, conditionsIndex: number, childConditionsIndex: number, type: 'field' | 'operator' | 'filter') => {
    if (type === 'field') {
      // eslint-disable-next-line max-len
      where.value.conditions[conditionsIndex].conditions[childConditionsIndex].condition.field = value as DatabaseTableFieldModel;
    } else if (type === 'filter') {
      Array.isArray(value)
        // eslint-disable-next-line max-len
        ? where.value.conditions[conditionsIndex].conditions[childConditionsIndex].condition.filters = value as Array<string>
        : where.value.conditions[conditionsIndex].conditions[childConditionsIndex].condition.filter = value as string;
    } else {
      where.value.conditions[conditionsIndex].conditions[childConditionsIndex].condition.operator = value as string;
    }
  };

  const handleUpdateConnector = (value: 'and' | 'or', conditionsIndex: number) => {
    where.value.conditions[conditionsIndex].connector = value;
  };

  const handleUpdateLocalConditions = (value: any) => {
    where.value.conditions[value.index] = value;
  };

  watch(() => where.value, (data) => {
    emits('updateWhere', data);
  }, {
    deep: true,
  });

  watch(() => hasSelectedExpectedResult.value, (data) => {
    if (data) {
      where.value.connector = 'and';
    }
  });

  defineExpose<Expose>({
    resetFormData: () => {
      where.value = {
        connector: 'and',
        conditions: [{
          connector: 'and',
          index: 0,
          conditions: [{
            condition: {
              field: new DatabaseTableFieldModel(),
              filter: '',
              filters: [],
              operator: '',
            },
          }],
        }],
      };
    },
    setWhere(whereData: Where, having: Where) {
      where.value = whereData;
      if (having && having.conditions.length > 0) {
        // 将having条件合并到where条件中, conditions根据item.index进行排序合并
        where.value.conditions = where.value.conditions.concat(having.conditions);
        where.value.conditions.sort((a, b) => a.index - b.index);
      }
    },
  });
</script>
<style scoped lang="postcss">
.strategy-customize-rules {
  .rule-item-wrap {
    position: relative;

    .condition {
      position: absolute;
      top: calc(50% - 14px);
      left: -38px;
      width: 28px;
      height: 28px;
      line-height: 28px;
      color: #f5b401;
      text-align: center;
      cursor: pointer;
      background: #fff;
      border: 1px solid #f5b401;
      border-radius: 2px;
    }

    .rule-item {
      position: relative;
      padding: 16px;
      padding-right: 25px;
      margin-bottom: 16px;
      background: #f5f7fa;
      flex: 1;

      .row-line {
        position: absolute;
        top: 50%;
        left: -25px;
        width: 25px;
        height: 0;
        border-top: 1px dashed #dcdee5;
      }

      .column-line {
        position: absolute;
        left: -25px;
        width: 0;
        height: calc(50% + 8px);
        border-left: 1px dashed #dcdee5;
      }

      .column-line-top {
        top: 0;
        transform: translateY(-8px);
      }

      .column-line-bottom {
        top: 50%;
      }

      .delete-conditions {
        position: absolute;
        top: 5px;
        right: 5px;
        color: #979ba5;;
        cursor: pointer;
      }
    }
  }

  .add-rule-item {
    display: flex;
    height: 32px;
    padding: 0 5px;
    color: #3a84ff;
    cursor: pointer;
    background: #fafbfd;
    border: 1px dashed #dcdee5;
    border-radius: 2px;
    align-items: center;
  }
}

.has-condition {
  width: calc(100% - 35px);
  transform: translateX(35px);
}
</style><|MERGE_RESOLUTION|>--- conflicted
+++ resolved
@@ -45,11 +45,6 @@
           :expected-result="expectedResult"
           :table-fields="tableFields"
           @handle-update-local-conditions="handleUpdateLocalConditions"
-<<<<<<< HEAD
-          @show-structure-preview="handleShowStructurePreview"
-          @handleUpdateLocalConditions="handleUpdateLocalConditions"
-=======
->>>>>>> 52e75180
           @show-structure-preview="handleShowStructurePreview"
           @update-connector="handleUpdateConnector"
           @update-field-item="handleUpdateFieldItem"
