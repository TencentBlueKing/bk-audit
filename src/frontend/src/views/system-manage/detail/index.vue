--- conflicted
+++ resolved
@@ -166,10 +166,7 @@
       id: route.params.id,
     },
     defaultValue: new SystemModel(),
-<<<<<<< HEAD
     // manual: true,
-=======
->>>>>>> 310af9bb
     onSuccess: (result) => {
       emit('get-system-info', result);
     },
