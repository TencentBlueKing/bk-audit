--- conflicted
+++ resolved
@@ -67,10 +67,6 @@
 
   import useRequest from '@hooks/use-request';
 
-<<<<<<< HEAD
-
-=======
->>>>>>> 6fa03395
   interface SearchKey {
     id: string,
     name: string,
