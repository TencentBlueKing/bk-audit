<!--
  TencentBlueKing is pleased to support the open source community by making
  蓝鲸智云 - 审计中心 (BlueKing - Audit Center) available.
  Copyright (C) 2023 THL A29 Limited,
  a Tencent company. All rights reserved.
  Licensed under the MIT License (the "License");
  you may not use this file except in compliance with the License.
  You may obtain a copy of the License at http://opensource.org/licenses/MIT
  Unless required by applicable law or agreed to in writing,
  software distributed under the License is distributed on
  an "AS IS" BASIS, WITHOUT WARRANTIES OR CONDITIONS OF ANY KIND,
  either express or implied. See the License for the
  specific language governing permissions and limitations under the License.
  We undertake not to change the open source license (MIT license) applicable
  to the current version of the project delivered to anyone in the future.
-->
<template>
  <audit-navigation @menu-flod="handleSideMenuFlodChange">
    <template #logo>
      <img
        :src="platformConfig.appLogo"
        style="width: 28px; margin-left: 16px;cursor: pointer;"
        @click="handleRouterChange('handleManage')">
      <span
        class="site-title"
        @click="handleRouterChange('handleManage')">
        {{ platformConfig.i18n.productName }}
      </span>
    </template>
    <template #headerTips>
      <system-header-tips v-if="route.meta?.headerTips === 'systemInfo'" />
    </template>
    <template #header>
      <slot name="header" />
    </template>
    <template #headerCenter>
      <div class="main-navigation-left">
        <router-link
          class="main-navigation-nav "
          :class="{
            active: curNavName === 'auditRiskManage'
          }"
          :to="{ name:'handleManage', query: {} }">
          {{ t('审计风险') }}
        </router-link>
        <router-link
          v-if="hasBkvision.enabled"
          class="main-navigation-nav "
          :class="{
            active: curNavName === 'auditStatement'
          }"
          :to="{ name:'statementManage', query: {} }">
          {{ t('审计报表') }}
        </router-link>
        <router-link
          class="main-navigation-nav "
          :class="{
            active: curNavName === 'auditConfigurationManage'
          }"
          :to="{ name:'analysisManage', query: {} }">
          {{ t('审计配置') }}
        </router-link>
        <router-link
          class="main-navigation-nav "
          :class="{
            active: curNavName === 'nweSystemManage'
          }"
          :to="{ name:'nweSystemManage', params: {
            id: systemId
          } }">
          {{ t('系统管理') }}
        </router-link>
      </div>
    </template>
    <template #headerRight>
      <slot name="headerRight" />
    </template>
    <template #nodeSideContent>
      <slot name="nodeSideContent" />
    </template>
    <template #side>
      <audit-menu
        :floded="isMenuFlod"
        @change="handleRouterChange">
        <template v-if="curNavName === 'auditConfigurationManage'">
          <audit-menu-item-group>
            <template #title>
              <div> {{ t('分析') }}</div>
            </template>
            <template #flod-title>
              <div>{{ t('分析') }}</div>
            </template>
            <audit-menu-item index="analysisManage">
              <audit-icon
                class="menu-item-icon"
                type="search" />
              {{ t('检索') }}
            </audit-menu-item>
          </audit-menu-item-group>
          <audit-menu-item-group>
            <template #title>
              <div>{{ t('跟踪') }}</div>
            </template>
            <template #flod-title>
              <div>{{ t('跟踪') }}</div>
            </template>
            <audit-menu-item index="strategyManage">
              <audit-icon
                class="menu-item-icon"
                type="celve" />
              {{ t('审计策略') }}
            </audit-menu-item>
            <!-- <audit-menu-item index="eventManage">
              <audit-icon
                class="menu-item-icon"
                type="gaojingshijian" />
              {{ t('审计风险') }}
            </audit-menu-item> -->
            <audit-menu-item index="linkDataManage">
              <audit-icon
                class="menu-item-icon"
                type="lianbiao" />
              {{ t('联表管理') }}
            </audit-menu-item>
            <audit-menu-item index="noticeGroup">
              <audit-icon
                class="menu-item-icon"
                type="tongzhizu" />
              {{ t('通知组') }}
            </audit-menu-item>
          </audit-menu-item-group>

          <audit-menu-item-group>
            <template #title>
              <div>{{ t('风险') }}</div>
            </template>
            <template #flod-title>
              <div>{{ t('风险') }}</div>
            </template>
            <audit-menu-item index="ruleManage">
              <audit-icon
                class="menu-item-icon"
                type="insert" />
              {{ t('处理规则') }}
            </audit-menu-item>
            <audit-menu-item index="applicationManage">
              <audit-icon
                class="menu-item-icon"
                type="taocanchulizhong" />
              {{ t('处理套餐') }}
            </audit-menu-item>
          </audit-menu-item-group>
          <audit-menu-item-group>
            <template #title>
              <div>{{ t('接入') }}</div>
            </template>
            <template #flod-title>
              <div>{{ t('接入') }}</div>
            </template>
            <audit-menu-item index="systemManage">
              <audit-icon
                class="menu-item-icon"
                type="insert" />
              {{ t('系统列表') }}
            </audit-menu-item>
          </audit-menu-item-group>
          <audit-menu-item-group v-if="configData.super_manager">
            <template #title>
              <div>{{ t('管理') }}</div>
            </template>
            <template #flod-title>
              <div>{{ t('管理') }}</div>
            </template>
            <audit-menu-item index="storageManage">
              <audit-icon
                class="menu-item-icon"
                type="data-storage" />
              {{ t('数据存储') }}
            </audit-menu-item>
          </audit-menu-item-group>
        </template>
        <template v-else-if="curNavName === 'auditRiskManage'">
          <audit-menu-item
            class="mt8"
            index="handleManage">
            <audit-icon
              class="menu-item-icon"
              type="daiwochuli" />
            {{ t('待我处理') }}
          </audit-menu-item>
          <audit-menu-item index="riskManage">
            <audit-icon
              class="menu-item-icon"
              type="gaojingshijian" />
            {{ t('所有风险') }}
          </audit-menu-item>
        </template>
        <template v-else-if="menuData.length">
          <audit-menu-item
            v-for="item in menuData"
            :key="item.id"
            class="mt8"
            :class="[item.id === route.params.id ? 'active' : '']"
            :index="item.id">
            <audit-icon
              class="menu-item-icon"
              type="baobiao" />
            {{ item.name }}
          </audit-menu-item>
        </template>
        <template v-else>
          <div class="system-select">
            <bk-select
              v-model="systemId"
              auto-focus
              class="bk-select"
              filterable
              :popover-options="{
                extCls: 'system-select-popover',
              }"
              @change="handleSystemChange">
              <bk-option
                v-for="(item, index) in projectList"
                :id="item.value"
                :key="index"
                :disabled="item.disabled"
                :name="item.label" />
              <template #extension>
                <div
                  class="custom-extension"
                  @click="handleRouterChange('systemAccess')">
                  <audit-icon
                    class="custom-extension-icon"
                    type="add-fill" />
                  <span class="extension-text">接入系统</span>
                </div>
              </template>
            </bk-select>
          </div>
          <template v-if="route.meta.isGroup">
            <audit-menu-item-group
              v-for="item in route.meta.sideMenus as unknown as SideMenuItem[]"
              :key="item.pathName">
              <template #title>
                <div>{{ t(item.groupName) }}</div>
              </template>
              <template #flod-title>
                <div>{{ t(item.groupName) }}</div>
              </template>
              <audit-menu-item :index="item.pathName">
                <audit-icon
                  class="menu-item-icon"
                  :type="item?.icon" />
                {{ t(item.title) }}
              </audit-menu-item>
            </audit-menu-item-group>
          </template>
          <template v-else>
            //
          </template>
        </template>
      </audit-menu>
    </template>
    <template #contentHeader>
      <slot name="back" />
    </template>
    <div>
      <slot />
    </div>
  </audit-navigation>
</template>
<script setup lang="ts">
  import {
    defineExpose,
    onBeforeUnmount,
    onMounted,
    type Ref,
    ref,
    watch  } from 'vue';

  interface SideMenuItem {
    pathName: string;
    icon: string;
    title: string;
    groupName: string
  }
  import { useI18n } from 'vue-i18n';
  import {
    useRoute,
    useRouter,
  } from 'vue-router';

  import ConfigModel from '@model/root/config';

  import useEventBus from '@hooks/use-event-bus';
  import useFeature from '@hooks/use-feature';
  import usePlatformConfig from '@hooks/use-platform-config';

  import AuditMenu from '@components/audit-menu/index.vue';
  import AuditMenuItem from '@components/audit-menu/item.vue';
  import AuditMenuItemGroup from '@components/audit-menu/item-group.vue';
  import AuditNavigation from '@components/audit-navigation/index.vue';

  import systemHeaderTips from '@views/new-system-manage/system-info/components/header-tips.vue';

  interface Exposes {
    titleRef: Ref<string>
  }
  interface MenuDataType {
    id: string;
    name: string;
  }
  interface Props {
    configData: ConfigModel,
  }

  defineProps<Props>();

  const router = useRouter();
  const route = useRoute();
  const { on, off } = useEventBus();
  const platformConfig = usePlatformConfig();
  const { t } = useI18n();
<<<<<<< HEAD
=======

>>>>>>> aa85cf39
  // 是否展示审计报表导航
  const { feature: hasBkvision } = useFeature('bkvision');

  const isMenuFlod = ref(false);
  const curNavName = ref('');
  const titleRef = ref<string>('');
  const menuData = ref<Array<MenuDataType>>([]);
  const systemId = ref(' ');
  // 项目列表
  const projectList = ref([
    {
      label: '审计中心',
      value: 'bk-audit',
      disabled: false,
    },
    {
      label: 'DNF',
      value: '2',
      disabled: false,
    },
    {
      label: 'DNF2',
      value: '3',
      disabled: false,
    },
  ]);

  on('statement-menuData', (data) => {
    console.log('audit-menu', data);

    menuData.value = data as Array<MenuDataType>;
    titleRef.value = menuData.value[0]?.name;
  });

  const handleSideMenuFlodChange = (value: boolean) => {
    isMenuFlod.value = !value;
  };

  // 导航路由切换
  const handleRouterChange = (routerName: string) => {
    console.log('systemInfo', routerName);
    if (curNavName.value === 'auditStatement') {
      router.push({
        name: 'statementManageDetail',
        params: {
          id: routerName,
        },
      });
      titleRef.value = menuData.value.find(item => item.id === routerName)?.name || '';
      return;
    }
    router.push({
      name: routerName,
    });
  };

  // 系统切换
  const handleSystemChange = (value: string) => {
    // 在route.meta中添加systemId
    console.log('audit-menu', value);
  };

  watch(route, () => {
    curNavName.value = route.meta.navName as string;
  }, {
    deep: true,
    immediate: true,
  });
  onMounted(() => {
    systemId.value = projectList.value[0].value;
  }),
  onBeforeUnmount(() => {
    off('statement-menuData');
  });

  defineExpose<Exposes>({
    titleRef,
  });
</script>
<style lang="postcss">
#app {
  .site-title {
    padding-left: 16px;
    font-size: 16px;
    color: #eaebf0;
    word-break: keep-all;
    white-space: nowrap;
    cursor: pointer;
  }

  .main-navigation-left {
    .main-navigation-nav {
      margin-right: 32px;
      font-size: 14px;
      color: #94a2bb;
    }

    .main-navigation-nav.active {
      color: #fff;
    }
  }

  .system-select {
    width: 90%;
    margin-top: 10px;
    margin-left: 5%;

    .bk-input--text {
      color: #979ba5;
      background-color: #40495e;
    }
  }
}

.system-select-popover.bk-popover.bk-pop2-content[data-theme^='light'] {
  color: #979ba5;
  background-color: #182233;
  border-color: #182233;
  box-shadow: none;

  .custom-extension {
    display: flex;
    width: 100%;
    height: 100%;
    padding: 0 10px;
    font-size: 12px;
    cursor: pointer;
    background-color: #eaebf0;
    align-items: center;  /* 垂直居中 */
    justify-content: center;  /* 水平居中 */
    gap: 4px;  /* 图标和文字间距 */
  }

  .custom-extension-icon {
    font-size: 14px;
  }

  .bk-select-content-wrapper {
    .bk-select-search-wrapper {
      border-bottom: 1px solid #3c4558;

      .bk-select-search-input {
        color: #c4c6cc;
        background-color: #182233;
      }
    }
  }

  .bk-select-content {
    .bk-select-option.is-hover {
      background-color: #2d3542;
    }

    .is-selected:not(.is-checkbox) {
      background-color: #294066 !important;
    }
  }
}
</style><|MERGE_RESOLUTION|>--- conflicted
+++ resolved
@@ -321,10 +321,7 @@
   const { on, off } = useEventBus();
   const platformConfig = usePlatformConfig();
   const { t } = useI18n();
-<<<<<<< HEAD
-=======
-
->>>>>>> aa85cf39
+
   // 是否展示审计报表导航
   const { feature: hasBkvision } = useFeature('bkvision');
 
