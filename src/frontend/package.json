{
  "name": "bk-audit",
  "version": "1.11.0",
  "license": "MIT",
  "scripts": {
    "dev": "vite",
    "build": "run-p type-check build-only",
    "build-server": "./node_modules/.bin/esbuild ./server/index.js --bundle --minify --outfile=./server/main.js --platform=node",
    "server": "node ./server/main.js",
    "preview": "vite preview --port 4173",
    "build-only": "vite build",
    "type-check": "vue-tsc --noEmit",
    "lint-script": "eslint . --ext .vue,.js,.jsx,.cjs,.mjs,.ts,.tsx --fix",
    "lint-style": "stylelint --fix ./src/**/*.{vue,css} --custom-syntax",
    "prepare": "cd ../.. && husky install src/frontend/.husky"
  },
  "dependencies": {
    "@blueking/notice-component": "^2.0.0",
    "@types/sortablejs": "1.15.4",
    "@types/yamljs": "0.2.33",
    "@vueup/vue-quill": "1.2.0",
    "aegis-web-sdk": "1.38.3",
    "art-template": "4.13.2",
    "axios": "1.6.0",
<<<<<<< HEAD
    "bkui-vue": "0.0.2-beta.123",
=======
    "bkui-vue": "^0.0.2-beta.135",
>>>>>>> cf8102d5
    "connect-history-api-fallback": "2.0.0",
    "cookie-parser": "1.4.6",
    "dayjs": "1.11.10",
    "echarts": "5.4.3",
    "express": "4.18.2",
    "express-art-template": "1.0.1",
    "js-cookie": "3.0.5",
    "mitt": "3.0.1",
    "monaco-editor": "0.44.0",
    "screenfull": "6.0.2",
    "sortablejs": "1.15.0",
    "tippy.js": "6.3.7",
    "vue": "3.3.6",
    "vue-content-loader": "2.0.1",
    "vue-i18n": "9.3.0-beta.14",
    "vue-router": "4.2.5",
    "vuedraggable": "4.1.0",
    "yamljs": "0.3.0"
  },
  "devDependencies": {
    "@commitlint/cli": "18.0.0",
    "@commitlint/config-conventional": "18.0.0",
    "@rushstack/eslint-patch": "1.5.1",
    "@types/lodash": "4.14.200",
    "@types/node": "20.8.8",
    "@vitejs/plugin-basic-ssl": "1.0.1",
    "@vitejs/plugin-vue": "4.4.0",
    "@vitejs/plugin-vue-jsx": "3.0.2",
    "@vue/eslint-config-typescript": "12.0.0",
    "@vue/tsconfig": "0.4.0",
    "eslint": "8.52.0",
    "eslint-config-tencent": "1.0.4",
    "eslint-plugin-simple-import-sort": "10.0.0",
    "eslint-plugin-vue": "9.17.0",
    "husky": "8.0.3",
    "lint-staged": "15.0.2",
    "npm-run-all": "4.1.5",
    "postcss": "8.4.31",
    "postcss-advanced-variables": "~3.0.0",
    "postcss-html": "1.5.0",
    "postcss-import": "15.1.0",
    "postcss-import-webpack-resolver": "~1.0.1",
    "postcss-mixins": "9.0.4",
    "postcss-nested": "6.0.1",
    "postcss-preset-env": "9.2.0",
    "postcss-syntax": "0.36.2",
    "postcss-url": "10.1.3",
    "pre-commit": "1.2.2",
    "stylelint": "15.11.0",
    "stylelint-config-standard": "34.0.0",
    "stylelint-order": "6.0.3",
    "stylelint-scss": "5.2.1",
    "typescript": "5.2.2",
    "unplugin-vue-components": "0.25.2",
    "vite": "4.5.1",
    "vite-plugin-html": "3.2.0",
    "vite-plugin-html-env": "1.2.8",
    "vite-plugin-monaco-editor": "1.1.0",
    "vue-tsc": "1.8.20"
  },
  "lint-staged": {
    "src/**/*.(vue|js|jsx|ts|tsx)": [
      "eslint . --ext .vue,.js,.jsx,.ts,.tsx --fix"
    ],
    "src/**/*.(vue|css)": [
      "stylelint --fix"
    ]
  },
  "engines": {
    "node": ">= 16.16.0",
    "npm": "6.14.15"
  }
}<|MERGE_RESOLUTION|>--- conflicted
+++ resolved
@@ -22,11 +22,7 @@
     "aegis-web-sdk": "1.38.3",
     "art-template": "4.13.2",
     "axios": "1.6.0",
-<<<<<<< HEAD
-    "bkui-vue": "0.0.2-beta.123",
-=======
     "bkui-vue": "^0.0.2-beta.135",
->>>>>>> cf8102d5
     "connect-history-api-fallback": "2.0.0",
     "cookie-parser": "1.4.6",
     "dayjs": "1.11.10",
