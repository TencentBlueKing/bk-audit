# -*- coding: utf-8 -*-
"""
TencentBlueKing is pleased to support the open source community by making
蓝鲸智云 - 审计中心 (BlueKing - Audit Center) available.
Copyright (C) 2023 THL A29 Limited,
a Tencent company. All rights reserved.
Licensed under the MIT License (the "License");
you may not use this file except in compliance with the License.
You may obtain a copy of the License at http://opensource.org/licenses/MIT
Unless required by applicable law or agreed to in writing,
software distributed under the License is distributed on
an "AS IS" BASIS, WITHOUT WARRANTIES OR CONDITIONS OF ANY KIND,
either express or implied. See the License for the
specific language governing permissions and limitations under the License.
We undertake not to change the open source license (MIT license) applicable
to the current version of the project delivered to anyone in the future.
"""

import abc
import datetime
import json
from collections import defaultdict
from concurrent.futures import ThreadPoolExecutor, as_completed
from functools import cached_property
from typing import List, Optional

from bk_resource import CacheResource, api, resource
from bk_resource.base import Empty
from bk_resource.exceptions import APIRequestError
from bk_resource.utils.cache import CacheTypeItem
from blueapps.utils.logger import logger
from blueapps.utils.request_provider import get_local_request, get_request_username
from django.conf import settings
from django.db import transaction
<<<<<<< HEAD
from django.db.models import Count, Prefetch, Q, QuerySet
=======
from django.db.models import Count, IntegerField, OuterRef, Q, QuerySet, Subquery
>>>>>>> 349b1205
from django.db.models.aggregates import Min
from django.http import Http404
from django.shortcuts import get_object_or_404
from django.utils import timezone
from django.utils.translation import gettext, gettext_lazy
from pypinyin import lazy_pinyin
from rest_framework.settings import api_settings

from apps.audit.resources import AuditMixinResource
from apps.feature.constants import FeatureTypeChoices
from apps.feature.handlers import FeatureHandler
from apps.meta.models import DataMap, Tag
from apps.meta.utils.fields import (
    ACTION_ID,
    DIMENSION_FIELD_TYPES,
    EXTEND_DATA,
    FILED_DISPLAY_NAME_ALIAS_KEY,
    PYTHON_TO_ES,
    SNAPSHOT_USER_INFO,
    SNAPSHOT_USER_INFO_HIDE_FIELDS,
    STRATEGY_DISPLAY_FIELDS,
    SYSTEM_ID,
)
from apps.permission.handlers.actions import ActionEnum
from apps.permission.handlers.drf import ActionPermission
from apps.permission.handlers.permission import Permission
from apps.permission.handlers.resource_types import ResourceEnum
from core.exceptions import PermissionException
from core.utils.page import paginate_queryset
from core.utils.tools import choices_to_dict
from services.web.analyze.constants import (
    BaseControlTypeChoices,
    FilterOperator,
    OffsetUnit,
)
from services.web.analyze.controls.base import BaseControl
from services.web.analyze.tasks import call_controller
from services.web.analyze.utils import is_asset
from services.web.query.utils.search_config import QueryConditionOperator
from services.web.risk.constants import EventMappingFields
from services.web.risk.models import Risk
from services.web.risk.permissions import RiskViewPermission
from services.web.strategy_v2.constants import (
    HAS_UPDATE_TAG_ID,
    HAS_UPDATE_TAG_NAME,
    LOCAL_UPDATE_FIELDS,
    NO_TAG_ID,
    NO_TAG_NAME,
    STRATEGY_RISK_DEFAULT_INTERVAL,
    EventInfoField,
    LinkTableJoinType,
    LinkTableTableType,
    MappingType,
    RiskLevel,
    RuleAuditAggregateType,
    RuleAuditConditionOperator,
    RuleAuditConfigType,
    RuleAuditFieldType,
    RuleAuditSourceType,
    RuleAuditWhereConnector,
    StrategyAlgorithmOperator,
    StrategyOperator,
    StrategyStatusChoices,
    StrategyType,
    TableType,
)
from services.web.strategy_v2.exceptions import (
    ControlChangeError,
    LinkTableHasStrategy,
    NotSupportSourceType,
    StrategyPendingError,
    StrategyTypeCanNotChange,
)
from services.web.strategy_v2.handlers.rule_audit import RuleAuditSQLBuilder
from services.web.strategy_v2.handlers.strategy_running_status import (
    StrategyRunningStatusHandler,
)
from services.web.strategy_v2.models import (
    LinkTable,
    LinkTableAuditInstance,
    LinkTableTag,
    Strategy,
    StrategyAuditInstance,
    StrategyTag,
)
from services.web.strategy_v2.serializers import (
    BulkGetRTFieldsRequestSerializer,
    BulkGetRTFieldsResponseSerializer,
    CreateLinkTableRequestSerializer,
    CreateLinkTableResponseSerializer,
    CreateStrategyRequestSerializer,
    CreateStrategyResponseSerializer,
    GetEventInfoFieldsRequestSerializer,
    GetEventInfoFieldsResponseSerializer,
    GetLinkTableRequestSerializer,
    GetLinkTableResponseSerializer,
    GetRTFieldsRequestSerializer,
    GetRTFieldsResponseSerializer,
    GetRTLastDataRequestSerializer,
    GetRTMetaRequestSerializer,
    GetStrategyCommonResponseSerializer,
    GetStrategyDisplayInfoRequestSerializer,
    GetStrategyFieldValueRequestSerializer,
    GetStrategyFieldValueResponseSerializer,
    GetStrategyStatusRequestSerializer,
    LinkTableInfoSerializer,
    ListLinkTableAllResponseSerializer,
    ListLinkTableRequestSerializer,
    ListLinkTableResponseSerializer,
    ListLinkTableTagsResponseSerializer,
    ListStrategyFieldsRequestSerializer,
    ListStrategyFieldsResponseSerializer,
    ListStrategyRequestSerializer,
    ListStrategyResponseSerializer,
    ListStrategyTagsResponseSerializer,
    ListTablesRequestSerializer,
    RetryStrategyRequestSerializer,
    RuleAuditSourceTypeCheckReqSerializer,
    RuleAuditSourceTypeCheckRespSerializer,
    StrategyInfoSerializer,
    StrategyRunningStatusListReqSerializer,
    StrategyRunningStatusListRespSerializer,
    ToggleStrategyRequestSerializer,
    UpdateLinkTableRequestSerializer,
    UpdateLinkTableResponseSerializer,
    UpdateStrategyRequestSerializer,
    UpdateStrategyResponseSerializer,
)
from services.web.strategy_v2.utils.field_value import FieldValueHandler
from services.web.strategy_v2.utils.table import (
    RuleAuditSourceTypeChecker,
    TableHandler,
    enhance_rt_fields,
)


class StrategyV2Base(AuditMixinResource, abc.ABC):
    tags = ["StrategyV2"]
    audit_resource_type = ResourceEnum.STRATEGY

    def _save_tags(self, strategy_id: int, tag_names: list) -> None:
        StrategyTag.objects.filter(strategy_id=strategy_id).delete()
        if not tag_names:
            return
        tags = resource.meta.save_tags([{"tag_name": t} for t in tag_names])
        StrategyTag.objects.bulk_create([StrategyTag(strategy_id=strategy_id, tag_id=t["tag_id"]) for t in tags])

    @staticmethod
    def get_base_control_type(strategy_type: str) -> Optional[str]:
        """
        获取基础控制类型
        """

        return {
            StrategyType.RULE: BaseControlTypeChoices.RULE_AUDIT.value,
            StrategyType.MODEL: BaseControlTypeChoices.CONTROL.value,
        }.get(strategy_type)

    def build_rule_audit_sql(self, strategy: Strategy) -> str:
        """
        构建规则审计SQL
        """

        return RuleAuditSQLBuilder(strategy).build_sql()

    def _check_source_type(self, validated_request_data):
        """
        校验 source_type 是否支持
        """

        # 只对规则审计校验
        strategy_type = validated_request_data.get("strategy_type")
        if strategy_type != StrategyType.RULE.value:
            return

        configs = validated_request_data.get("configs", {})
        if not configs:
            return
        data_source: dict = configs["data_source"]
        source_type = data_source.get("source_type")
        try:
            support_source_types = resource.strategy_v2.rule_audit_source_type_check(
                {
                    "namespace": validated_request_data["namespace"],
                    "config_type": configs["config_type"],
                    "rt_id": data_source.get("rt_id"),
                    "link_table": data_source.get("link_table"),
                }
            )["support_source_types"]
        except APIRequestError as e:
            logger.error(f"[{self.__class__.__name__}] get support_source_types error{e}.")
            return
        if source_type not in support_source_types:
            raise NotSupportSourceType(source_type=source_type, support_source_types=support_source_types)


class CreateStrategy(StrategyV2Base):
    name = gettext_lazy("Create Strategy")
    RequestSerializer = CreateStrategyRequestSerializer
    ResponseSerializer = CreateStrategyResponseSerializer
    audit_action = ActionEnum.CREATE_STRATEGY

    def perform_request(self, validated_request_data):
        strategy_type = validated_request_data.get("strategy_type")
        self._check_source_type(validated_request_data)
        with transaction.atomic():
            # pop tag
            tag_names = validated_request_data.pop("tags", [])
            # save strategy
            strategy: Strategy = Strategy.objects.create(**validated_request_data)
            # save strategy tag
            self._save_tags(strategy_id=strategy.strategy_id, tag_names=tag_names)
            if strategy_type == StrategyType.RULE:
                strategy.sql = self.build_rule_audit_sql(strategy)
                strategy.save(update_fields=["sql"])
        # create
        try:
            call_controller(
                BaseControl.create.__name__, strategy.strategy_id, self.get_base_control_type(strategy_type)
            )
        except Exception as err:
            strategy.status = StrategyStatusChoices.START_FAILED
            strategy.status_msg = str(err)
            strategy.save(update_fields=["status", "status_msg"])
            raise err
        # auth
        username = get_request_username()
        if username:
            resource_instance = ResourceEnum.STRATEGY.create_instance(strategy.strategy_id)
            Permission(username).grant_creator_action(resource_instance)
        # audit
        self.add_audit_instance_to_context(instance=StrategyAuditInstance(strategy))
        # response
        return strategy


class UpdateStrategy(StrategyV2Base):
    name = gettext_lazy("Update Strategy")
    RequestSerializer = UpdateStrategyRequestSerializer
    ResponseSerializer = UpdateStrategyResponseSerializer
    audit_action = ActionEnum.EDIT_STRATEGY

    def perform_request(self, validated_request_data):
        self._check_source_type(validated_request_data)
        # load strategy
        strategy: Strategy = get_object_or_404(Strategy, strategy_id=validated_request_data.pop("strategy_id", int()))
        # check strategy status
        if strategy.status in [
            StrategyStatusChoices.STARTING,
            StrategyStatusChoices.UPDATING,
            StrategyStatusChoices.STOPPING,
        ]:
            raise StrategyPendingError()
        # 不允许修改策略类型
        if validated_request_data["strategy_type"] != strategy.strategy_type:
            raise StrategyTypeCanNotChange()
        # save origin data
        instance_origin_data = StrategyInfoSerializer(strategy).data
        # update db
        need_update_remote = self.update_db(strategy=strategy, validated_request_data=validated_request_data)
        # update remote
        if need_update_remote or strategy.status != StrategyStatusChoices.RUNNING:
            self.update_remote(strategy)
        # audit
        setattr(strategy, "instance_origin_data", instance_origin_data)
        self.add_audit_instance_to_context(instance=StrategyAuditInstance(strategy))
        # response
        return strategy

    @transaction.atomic()
    def update_db(self, strategy: Strategy, validated_request_data: dict) -> bool:
        # 用于控制是否更新真实的监控策略或计算平台Flow
        need_update_remote = False
        # pop tag
        tag_names = validated_request_data.pop("tags", [])
        # check control
        if (
            validated_request_data["strategy_type"] == StrategyType.MODEL
            and strategy.control_id != validated_request_data["control_id"]
        ):
            raise ControlChangeError()
        # check risk_level
        if strategy.risk_level is not None:
            validated_request_data.pop("risk_level")
        # save strategy
        for key, val in validated_request_data.items():
            inst_val = getattr(strategy, key, Empty())
            # 不同且不在本地更新清单中的字段才触发远程flow更新
            if inst_val != val and key not in LOCAL_UPDATE_FIELDS:
                need_update_remote = True
            setattr(strategy, key, val)
        strategy.save(update_fields=validated_request_data.keys())
        # save strategy tag
        self._save_tags(strategy_id=strategy.strategy_id, tag_names=tag_names)
        # update rule audit sql
        if need_update_remote and strategy.strategy_type == StrategyType.RULE:
            strategy.sql = self.build_rule_audit_sql(strategy)
            strategy.save(update_fields=["sql"])
        # return
        return need_update_remote

    def update_remote(self, strategy: Strategy) -> None:
        strategy.status = StrategyStatusChoices.UPDATING
        strategy.save(update_fields=["status"])
        try:
            call_controller(
                BaseControl.update.__name__, strategy.strategy_id, self.get_base_control_type(strategy.strategy_type)
            )
        except Exception as err:
            strategy.status = StrategyStatusChoices.UPDATE_FAILED
            strategy.status_msg = str(err)
            strategy.save(update_fields=["status", "status_msg"])
            raise err


class DeleteStrategy(StrategyV2Base):
    name = gettext_lazy("Delete Strategy")
    audit_action = ActionEnum.DELETE_STRATEGY

    @transaction.atomic()
    def perform_request(self, validated_request_data):
        strategy = get_object_or_404(Strategy, strategy_id=validated_request_data["strategy_id"])
        # delete tags
        StrategyTag.objects.filter(strategy_id=validated_request_data["strategy_id"]).delete()
        # delete
        try:
            call_controller(
                BaseControl.delete.__name__,
                validated_request_data["strategy_id"],
                self.get_base_control_type(strategy.strategy_type),
            )
        except Exception as err:
            strategy.status = StrategyStatusChoices.DELETE_FAILED
            strategy.status_msg = str(err)
            strategy.save(update_fields=["status", "status_msg"])
            raise err
        # delete strategy
        self.add_audit_instance_to_context(instance=StrategyAuditInstance(strategy))
        strategy.delete()


class ListStrategy(StrategyV2Base):
    name = gettext_lazy("List Strategy")
    RequestSerializer = ListStrategyRequestSerializer
    ResponseSerializer = ListStrategyResponseSerializer
    many_response_data = True
    audit_action = ActionEnum.LIST_STRATEGY

    def perform_request(self, validated_request_data):
        # init queryset
        order_field = validated_request_data.get("order_field") or "-strategy_id"
<<<<<<< HEAD
        queryset = Strategy.objects.filter(namespace=validated_request_data["namespace"])

        # 策略关联风险起始时间
        strategy_risk_start_time = timezone.now() - datetime.timedelta(days=STRATEGY_RISK_DEFAULT_INTERVAL)
        # 关联风险数量
        queryset = queryset.prefetch_related(
            Prefetch(
                'risks',
                queryset=Risk.objects.filter(event_time__gte=strategy_risk_start_time),
            )
        ).annotate(risk_count=Count('risks', filter=Q(risks__event_time__gte=strategy_risk_start_time)))

=======
        # 策略关联风险起始时间
        strategy_risk_start_time = timezone.now() - datetime.timedelta(days=STRATEGY_RISK_DEFAULT_INTERVAL)
        # init queryset
        risk_count_subquery = (
            Risk.objects.filter(strategy_id=OuterRef('strategy_id'), event_time__gte=strategy_risk_start_time)
            .values('strategy_id')
            .annotate(count=Count('*'))
            .values('count')
        )

        queryset = Strategy.objects.filter(
            namespace=validated_request_data["namespace"],
        ).annotate(risk_count=Subquery(risk_count_subquery, output_field=IntegerField()))
>>>>>>> 349b1205
        # 排序
        queryset = queryset.order_by(order_field)

        # 特殊筛选
        if HAS_UPDATE_TAG_ID in validated_request_data.get("tag", []):
            validated_request_data["tag"] = [t for t in validated_request_data["tag"] if t != HAS_UPDATE_TAG_ID]
            queryset = queryset.filter(
                strategy_id__in=[s.strategy_id for s in resource.strategy_v2.list_has_update_strategy()]
            )
        if NO_TAG_ID in validated_request_data.get("tag", []):
            validated_request_data["tag"] = [t for t in validated_request_data["tag"] if t != NO_TAG_ID]
            queryset = queryset.exclude(strategy_id__in=StrategyTag.objects.values_list("strategy_id").distinct())
        # tag filter
        if validated_request_data.get("tag"):
            # tag 筛选
            strategy_ids = StrategyTag.objects.filter(tag_id__in=validated_request_data["tag"]).values("strategy_id")
            queryset = queryset.filter(strategy_id__in=strategy_ids)
        # exact filter
        for key in ["strategy_id", "status", "strategy_type", "link_table_uid"]:
            if validated_request_data.get(key):
                queryset = queryset.filter(**{f"{key}__in": validated_request_data[key]})
        # fuzzy filter
        for key in ["strategy_name"]:
            if validated_request_data.get(key):
                q = Q()
                for item in validated_request_data[key]:
                    q |= Q(**{f"{key}__contains": item})
                queryset = queryset.filter(q)
        # add tags
        all_tags = StrategyTag.objects.filter(strategy_id__in=queryset.values("strategy_id"))
        tag_map = defaultdict(list)
        for t in all_tags:
            tag_map[t.strategy_id].append(t.tag_id)
        for item in queryset:
            setattr(item, "tags", tag_map.get(item.strategy_id, []))
        # response
        return queryset


class ListStrategyAll(StrategyV2Base):
    name = gettext_lazy("List All Strategy")

    def perform_request(self, validated_request_data):
        if not ActionPermission(
            actions=[ActionEnum.LIST_STRATEGY, ActionEnum.LIST_RISK, ActionEnum.EDIT_RISK]
        ).has_permission(request=get_local_request(), view=self):
            return []
        strategies: List[Strategy] = Strategy.objects.all()
        data = [{"label": s.strategy_name, "value": s.strategy_id} for s in strategies]
        data.sort(key=lambda s: s["label"])
        return data


class ToggleStrategy(StrategyV2Base):
    name = gettext_lazy("Toggle Strategy")
    RequestSerializer = ToggleStrategyRequestSerializer
    audit_action = ActionEnum.EDIT_STRATEGY

    def perform_request(self, validated_request_data):
        strategy = get_object_or_404(Strategy, strategy_id=validated_request_data["strategy_id"])
        self.add_audit_instance_to_context(instance=StrategyAuditInstance(strategy))
        controller_cls = self.get_base_control_type(strategy.strategy_type)
        # 更新处理人
        strategy.updated_by = get_request_username()
        strategy.save(update_fields=["updated_by"])
        if validated_request_data["toggle"]:
            call_controller(BaseControl.enable.__name__, strategy.strategy_id, controller_cls)
            return
        call_controller(BaseControl.disabled.__name__, strategy.strategy_id, controller_cls)


class RetryStrategy(StrategyV2Base):
    name = gettext_lazy("Retry Strategy")
    RequestSerializer = RetryStrategyRequestSerializer

    def perform_request(self, validated_request_data):
        # load strategy
        strategy = get_object_or_404(Strategy, strategy_id=validated_request_data["strategy_id"])
        # try update
        controller_cls = self.get_base_control_type(strategy.strategy_type)
        need_update = strategy.backend_data and (
            strategy.backend_data.get("id") or strategy.backend_data.get("flow_id")
        )
        # 更新处理人
        strategy.updated_by = get_request_username()
        strategy.save(update_fields=["updated_by"])
        func_name = BaseControl.update.__name__ if need_update else BaseControl.create.__name__
        try:
            call_controller(func_name, strategy.strategy_id, controller_cls)
        except Exception as err:
            strategy.status = StrategyStatusChoices.FAILED
            strategy.status_msg = str(err)
            strategy.save(update_fields=["status", "status_msg"])
            raise err


class StrategyJudge:
    """
    抽象基类，定义判断策略接口
    """

    def judge(self, strategy) -> bool:
        raise NotImplementedError


class ControlVersionJudge(StrategyJudge):
    """
    判断控制版本是否需要更新
    """

    @cached_property
    def controls(self) -> dict:
        # load last control versions
        all_controls = resource.analyze.control()
        controls = {}
        # 获取每个版本的最新版本
        for cv in all_controls:
            if cv["control_id"] not in controls.keys():
                controls[cv["control_id"]] = cv["versions"][0]["control_version"]
        return controls

    def judge(self, strategy) -> bool:
        if any(
            [
                strategy.strategy_type != StrategyType.MODEL.value,
                not strategy.control_id,
                not strategy.control_version,
            ]
        ):
            return False
        return self.controls.get(strategy.control_id, strategy.control_version) > strategy.control_version


class LinkTableVersionJudge(StrategyJudge):
    """
    判断联表版本是否需要更新
    """

    @cached_property
    def link_tables(self) -> dict:
        # 获取最新版本的联表
        return {
            link_table.uid: link_table.version
            for link_table in list(LinkTable.list_max_version_link_table().only("uid", "version"))
        }

    def judge(self, strategy) -> bool:
        if any(
            [
                strategy.strategy_type != StrategyType.RULE.value,
                not strategy.link_table_uid,
                not strategy.link_table_version,
            ]
        ):
            return False
        return self.link_tables.get(strategy.link_table_uid, 0) > strategy.link_table_version


class CompositeJudge(StrategyJudge):
    """
    组合多个判断策略
    """

    def __init__(self, *judges: StrategyJudge):
        self.judges = judges

    def judge(self, strategy) -> bool:
        return any(judge.judge(strategy) for judge in self.judges)

    def batch_judge(self, strategies: List[Strategy]) -> List[Strategy]:
        return [s for s in strategies if self.judge(s)]


class ListHasUpdateStrategy(StrategyV2Base):
    name = gettext_lazy("List Has Update Strategy")
    audit_action = ActionEnum.LIST_STRATEGY

    def perform_request(self, validated_request_data):
        # 获取所有策略
        all_strategies: List[Strategy] = list(Strategy.objects.all().defer("configs"))
        # 判断需要更新的数量
        composite_judge = CompositeJudge(
            ControlVersionJudge(),
            LinkTableVersionJudge(),
        )
        return composite_judge.batch_judge(all_strategies)


class ListStrategyTags(StrategyV2Base):
    name = gettext_lazy("List Strategy Tags")
    ResponseSerializer = ListStrategyTagsResponseSerializer
    many_response_data = True

    def perform_request(self, validated_request_data):
        # load all tags
        tag_count = list(StrategyTag.objects.all().values("tag_id").annotate(strategy_count=Count("tag_id")).order_by())
        tag_map = {t.tag_id: {"name": t.tag_name} for t in Tag.objects.all()}
        for t in tag_count:
            t.update({"tag_name": tag_map.get(t["tag_id"], {}).get("name", t["tag_id"])})
        # sort
        tag_count.sort(key=lambda tag: [lazy_pinyin(tag["tag_name"].lower(), errors="ignore"), tag["tag_name"].lower()])
        # add has update
        tag_count = [
            {
                "tag_name": str(HAS_UPDATE_TAG_NAME),
                "tag_id": HAS_UPDATE_TAG_ID,
                "strategy_count": len(resource.strategy_v2.list_has_update_strategy()),
            }
        ] + tag_count
        # response
        return tag_count


class ListStrategyFields(StrategyV2Base):
    name = gettext_lazy("List Strategy Fields")
    RequestSerializer = ListStrategyFieldsRequestSerializer
    ResponseSerializer = ListStrategyFieldsResponseSerializer
    many_response_data = True

    def perform_request(self, validated_request_data):
        # check permission
        if not ActionPermission(
            actions=[
                ActionEnum.CREATE_STRATEGY,
                ActionEnum.LIST_STRATEGY,
                ActionEnum.EDIT_STRATEGY,
                ActionEnum.DELETE_STRATEGY,
            ]
        ).has_permission(request=get_local_request(), view=self):
            return []
        # load log field
        system_id = validated_request_data.get("system_id")
        action_id = validated_request_data.get("action_id")
        if system_id and action_id:
            data = self.load_action_fields(validated_request_data["namespace"], system_id, action_id)
        else:
            data = self.load_public_fields()
        # sort and response
        data.sort(key=lambda field: (field["priority_index"], field["field_name"]), reverse=True)
        return data

    @classmethod
    def load_action_fields(cls, namespace: str, system_id: str, action_id: str) -> List[dict]:
        data = []
        end_time = datetime.datetime.now()
        start_time = end_time - datetime.timedelta(days=7)
        if FeatureHandler(FeatureTypeChoices.ENABLE_DORIS).check():
            logs = resource.query.collector_search_all(
                namespace=namespace,
                start_time=start_time.strftime(api_settings.DATETIME_FORMAT),
                end_time=end_time.strftime(api_settings.DATETIME_FORMAT),
                page=1,
                page_size=1,
                bind_system_info=False,
                filters=[
                    {
                        "field_name": SYSTEM_ID.field_name,
                        "operator": QueryConditionOperator.INCLUDE.value,
                        "filters": [system_id],
                    },
                    {
                        "field_name": ACTION_ID.field_name,
                        "operator": QueryConditionOperator.INCLUDE.value,
                        "filters": [action_id],
                    },
                ],
            )
        else:
            logs = resource.query.search_all(
                namespace=namespace,
                start_time=start_time.strftime(api_settings.DATETIME_FORMAT),
                end_time=end_time.strftime(api_settings.DATETIME_FORMAT),
                query_string="*",
                sort_list="",
                page=1,
                page_size=1,
                bind_system_info=False,
                system_id=system_id,
                action_id=action_id,
            )
        if logs.get("results", []):
            for key, _ in logs["results"][0].get("extend_data", {}).items():
                data.append(
                    {
                        "field_name": f"{EXTEND_DATA.field_name}.{key}",
                        "description": f"{str(EXTEND_DATA.description)}.{key}",
                        "field_type": PYTHON_TO_ES.get(type(key), type(key)),
                        "priority_index": EXTEND_DATA.priority_index,
                        "is_dimension": False,
                    }
                )
        return data

    def load_public_fields(self) -> List[dict]:
        # load exist fields
        data = [
            {
                "field_name": field.field_name,
                "description": f"{str(field.description)}({field.field_name})",
                "field_type": field.field_type,
                "priority_index": field.priority_index,
                "is_dimension": field.field_type in DIMENSION_FIELD_TYPES,
            }
            for field in STRATEGY_DISPLAY_FIELDS
        ]
        # 没有配置用户信息来源则直接返回
        if not settings.SNAPSHOT_USERINFO_RESOURCE_URL:
            return data
        # load snapshot user info fields
        try:
            schema = api.user_manage.get_snapshot_schema()
        except APIRequestError:
            schema = {}
        for field_name, field_data in schema.items():
            if field_name in SNAPSHOT_USER_INFO_HIDE_FIELDS:
                continue
            data.append(
                {
                    "field_name": "{}.{}".format(SNAPSHOT_USER_INFO.field_name, field_name),
                    "description": "{}.{}({})".format(
                        gettext(
                            DataMap.get_alias(
                                FILED_DISPLAY_NAME_ALIAS_KEY,
                                SNAPSHOT_USER_INFO.field_name,
                                default=SNAPSHOT_USER_INFO.description,
                            )
                        ),
                        gettext(field_data.get("description", field_name)),
                        field_name,
                    ),
                    "field_type": field_data.get("type", ""),
                    "priority_index": SNAPSHOT_USER_INFO.priority_index,
                    "is_dimension": True,
                }
            )
        return data


class GetStrategyFieldValue(StrategyV2Base):
    name = gettext_lazy("Get Strategy Field Value")
    RequestSerializer = GetStrategyFieldValueRequestSerializer
    ResponseSerializer = GetStrategyFieldValueResponseSerializer
    many_response_data = True

    def perform_request(self, validated_request_data):
        # check permission
        if not ActionPermission(
            actions=[
                ActionEnum.CREATE_STRATEGY,
                ActionEnum.LIST_STRATEGY,
                ActionEnum.EDIT_STRATEGY,
                ActionEnum.DELETE_STRATEGY,
            ]
        ).has_permission(request=get_local_request(), view=self):
            return []
        handler = FieldValueHandler(
            field_name=validated_request_data["field_name"],
            namespace=validated_request_data["namespace"],
            system_id=validated_request_data.get("system_id"),
        )
        return handler.values


class GetStrategyCommon(StrategyV2Base):
    name = gettext_lazy("Get Strategy Common")
    ResponseSerializer = GetStrategyCommonResponseSerializer

    def perform_request(self, validated_request_data):
        return {
            "strategy_operator": choices_to_dict(StrategyOperator, val="value", name="label"),
            "filter_operator": choices_to_dict(FilterOperator, val="value", name="label"),
            "algorithm_operator": choices_to_dict(StrategyAlgorithmOperator, val="value", name="label"),
            "table_type": [{"value": value, "label": str(label)} for value, label in TableType.choices],
            "strategy_status": choices_to_dict(StrategyStatusChoices, val="value", name="label"),
            "offset_unit": choices_to_dict(OffsetUnit, val="value", name="label"),
            "mapping_type": choices_to_dict(MappingType, val="value", name="label"),
            "risk_level": choices_to_dict(RiskLevel, val="value", name="label"),
            "strategy_type": choices_to_dict(StrategyType, val="value", name="label"),
            "link_table_join_type": choices_to_dict(LinkTableJoinType, val="value", name="label"),
            "link_table_table_type": choices_to_dict(LinkTableTableType, val="value", name="label"),
            "rule_audit_aggregate_type": choices_to_dict(RuleAuditAggregateType, val="value", name="label"),
            "rule_audit_field_type": choices_to_dict(RuleAuditFieldType, val="value", name="label"),
            "rule_audit_config_type": choices_to_dict(RuleAuditConfigType, val="value", name="label"),
            "rule_audit_source_type": choices_to_dict(RuleAuditSourceType, val="value", name="label"),
            "rule_audit_condition_operator": choices_to_dict(RuleAuditConditionOperator, val="value", name="label"),
            "rule_audit_where_connector": choices_to_dict(RuleAuditWhereConnector, val="value", name="label"),
        }


class ListTables(StrategyV2Base, CacheResource):
    name = gettext_lazy("List Tables")
    RequestSerializer = ListTablesRequestSerializer
    cache_type = CacheTypeItem(key="ListTables", timeout=60, user_related=False)

    def perform_request(self, validated_request_data):
        return TableHandler(**validated_request_data).list_tables()


class GetRTFields(StrategyV2Base):
    name = gettext_lazy("Get RT Fields")
    RequestSerializer = GetRTFieldsRequestSerializer
    ResponseSerializer = GetRTFieldsResponseSerializer
    many_response_data = True

    def perform_request(self, validated_request_data):
        fields = api.bk_base.get_rt_fields(result_table_id=validated_request_data["table_id"])
        result = enhance_rt_fields(fields, validated_request_data["table_id"])
        return result


class BulkGetRTFields(StrategyV2Base):
    name = gettext_lazy("Bulk Get RT Fields")
    RequestSerializer = BulkGetRTFieldsRequestSerializer
    ResponseSerializer = BulkGetRTFieldsResponseSerializer
    many_response_data = True

    def perform_request(self, validated_request_data):
        table_ids = validated_request_data["table_ids"]
        bulk_request_params = [{"table_id": table_id} for table_id in table_ids]
        bulk_resp = resource.strategy_v2.get_rt_fields.bulk_request(bulk_request_params)
        return [
            {
                "table_id": params["table_id"],
                "fields": resp,
            }
            for params, resp in zip(bulk_request_params, bulk_resp)
        ]


class GetRTMeta(StrategyV2Base):
    name = gettext_lazy("Get RT Meta")
    RequestSerializer = GetRTMetaRequestSerializer

    def perform_request(self, validated_request_data):
        """获取数据表完整元信息"""
        result_table_id = validated_request_data["table_id"]
        futures = []

        # 创建一个线程池来并发执行任务
        with ThreadPoolExecutor(max_workers=3) as executor:
            futures.append(executor.submit(self.get_meta, result_table_id))
            futures.append(executor.submit(self.get_data_manager, result_table_id))
            futures.append(executor.submit(self.get_sensitivity_info, result_table_id))

            # 获取并合并结果
            result = {}
            for future in as_completed(futures):
                result.update(future.result())

        result["formatted_fields"] = enhance_rt_fields(result["fields"], result_table_id)
        return result

    def get_meta(self, result_table_id):
        """获取数据表的元信息。"""
        return api.bk_base.get_result_table(result_table_id=result_table_id, related=["storages", "fields"])

    def get_data_manager(self, result_table_id):
        """获取数据表的维护者。"""
        result = {
            'managers': api.bk_base.get_role_users_list(role_id="result_table.manager", scope_id=result_table_id),
            'viewers': api.bk_base.get_role_users_list(role_id="result_table.viewer", scope_id=result_table_id),
        }
        return result

    def get_sensitivity_info(self, result_table_id):
        return {
            "sensitivity_info": api.bk_base.get_sensitivity_info_via_dataset(
                data_set_type="result_table", data_set_id=result_table_id
            )
        }


class GetRTLastData(StrategyV2Base):
    name = gettext_lazy("Get RT Last Data")
    RequestSerializer = GetRTLastDataRequestSerializer
    many_response_data = True

    def perform_request(self, validated_request_data):
        """获取数据表的最新数据"""
        result_table_id = validated_request_data["table_id"]
        limit = validated_request_data['limit']
        result = self.get_last_data(result_table_id, limit)
        return result

    def get_last_data(self, result_table_id, limit):
        """获取数据表的最新数据"""
        today = datetime.datetime.now().strftime('%Y%m%d')
        rt_info = api.bk_base.get_result_table(result_table_id=result_table_id)
        if not is_asset(rt_info):
            # 非维表，添加过滤条件 thedate = current_date
            sql = (
                f"SELECT * FROM {result_table_id} WHERE thedate = {today} ORDER BY dteventtimestamp DESC LIMIT {limit}"
            )
        else:
            # 维表，直接查询
            sql = f"SELECT * FROM {result_table_id} LIMIT {limit}"

        resp = api.bk_base.query_sync(sql=sql)
        return {"last_data": resp.get("list", [{}])}


class GetStrategyStatus(StrategyV2Base):
    name = gettext_lazy("Get Strategy Status")
    RequestSerializer = GetStrategyStatusRequestSerializer
    audit_action = ActionEnum.LIST_STRATEGY

    def perform_request(self, validated_request_data):
        return {
            s.strategy_id: {"status": s.status, "status_msg": s.status_msg}
            for s in Strategy.objects.filter(strategy_id__in=validated_request_data["strategy_ids"])
        }


class GetEventFieldsConfig(StrategyV2Base):
    name = gettext_lazy("Get Event Info Fields")
    RequestSerializer = GetEventInfoFieldsRequestSerializer
    ResponseSerializer = GetEventInfoFieldsResponseSerializer

    def get_event_basic_field_configs(self, risk: Optional[Risk], has_permission: bool) -> List[EventInfoField]:
        """
        基础字段
        """

        return [
            EventInfoField(
                field_name=field.field_name,
                display_name=str(field.description),
                description="",
                example=getattr(risk, field.field_name, "") if risk and has_permission else "",
            )
            for field in [
                EventMappingFields.RAW_EVENT_ID,
                EventMappingFields.OPERATOR,
                EventMappingFields.EVENT_TIME,
                EventMappingFields.EVENT_SOURCE,
                EventMappingFields.STRATEGY_ID,
                EventMappingFields.EVENT_CONTENT,
                EventMappingFields.EVENT_TYPE,
            ]
        ]

    def get_event_data_field_configs(
        self, strategy: Optional[Strategy], risk: Optional[Risk], has_permission: bool
    ) -> List[EventInfoField]:
        """
        事件数据字段
        合并策略配置的event_data_field_configs和风险中的event_data
        """
        if not strategy:
            return []

        # 收集所有的字段
        field_dict = {}

        # 1. 从策略配置中获取字段
        for field in strategy.event_data_field_configs:
            field_dict[field["field_name"]] = {
                "display_name": field.get("display_name", field["field_name"]),
                "example": "",
                "description": "",
            }

        # 2. 从风险数据中获取字段
        if risk:
            risk_data = risk.event_data or {}
            for key, value in risk_data.items():
                if key not in field_dict:
                    field_dict[key] = {"display_name": key, "example": "", "description": ""}
                if has_permission:
                    field_dict[key]["example"] = value

        # 转换为EventInfoField列表
        return [
            EventInfoField(
                field_name=key,
                display_name=info["display_name"],
                description=info["description"],
                example=info["example"],
            )
            for key, info in field_dict.items()
        ]

    def get_event_evidence_field_configs(
        self, strategy: Optional[Strategy], risk: Optional[Risk], has_permission: bool
    ) -> List[EventInfoField]:
        """
        事件证据字段
        合并策略配置的event_evidence_field_configs和风险中的event_evidence
        """
        if not strategy:
            return []

        # 收集所有的字段
        field_dict = {}

        # 1. 从策略配置中获取字段
        for field in strategy.event_evidence_field_configs or []:
            field_dict[field["field_name"]] = {
                "display_name": field.get("display_name", field["field_name"]),
                "example": "",
                "description": field.get("description", ""),
            }

        # 2. 从风险数据中获取字段
        if risk:
            try:
                event_evidence = json.loads(risk.event_evidence)[0] if risk.event_evidence else {}
            except (json.JSONDecodeError, IndexError, KeyError):
                event_evidence = {}

            for key, value in event_evidence.items():
                if key not in field_dict:
                    field_dict[key] = {"display_name": key, "example": "", "description": ""}
                if has_permission:
                    field_dict[key]["example"] = value

        # 转换为EventInfoField列表
        return [
            EventInfoField(
                field_name=key,
                display_name=info["display_name"],
                description=info["description"],
                example=info["example"],
            )
            for key, info in field_dict.items()
        ]

    def perform_request(self, validated_request_data):
        """
        获取策略配置字段
        1. 没有策略：返回基础字段
        2. 有策略：组合策略配置和实际风险数据
        """
        strategy_id = validated_request_data.get("strategy_id")
        strategy: Optional[Strategy] = Strategy.objects.filter(strategy_id=strategy_id).first()
        if not strategy:
            return {
                "event_basic_field_configs": self.get_event_basic_field_configs(None, False),
                "event_data_field_configs": [],
                "event_evidence_field_configs": [],
            }

        # 有策略，查找相关风险
        risk: Optional[Risk] = Risk.objects.filter(strategy_id=strategy_id).order_by("-event_time").first()
        has_permission = False

        if risk:
            # 权限认证
            permission = RiskViewPermission(actions=[ActionEnum.LIST_RISK], resource_meta=ResourceEnum.RISK)
            try:
                has_permission = permission.has_risk_permission(risk_id=risk.risk_id, operator=get_request_username())
            except PermissionException:
                pass

        return {
            "event_basic_field_configs": self.get_event_basic_field_configs(risk, has_permission),
            "event_data_field_configs": self.get_event_data_field_configs(strategy, risk, has_permission),
            "event_evidence_field_configs": self.get_event_evidence_field_configs(strategy, risk, has_permission),
        }


class GetStrategyDisplayInfo(StrategyV2Base):
    """
    获取策略展示信息
    """

    name = gettext_lazy("获取策略展示信息")
    RequestSerializer = GetStrategyDisplayInfoRequestSerializer

    def perform_request(self, validated_request_data):
        strategy_ids = validated_request_data["strategy_ids"]
        strategies: QuerySet[Strategy] = Strategy.objects.filter(strategy_id__in=strategy_ids).only("risk_level")
        return {strategy.strategy_id: {"risk_level": strategy.risk_level} for strategy in strategies}


class LinkTableBase(AuditMixinResource, abc.ABC):
    tags = ["LinkTable"]

    def add_audit_instance_to_context(self, link_table: LinkTable, old_link_table: Optional[dict] = None):
        if old_link_table:
            setattr(link_table, "instance_origin_data", old_link_table)
        super().add_audit_instance_to_context(instance=LinkTableAuditInstance(link_table))

    def _save_tags(self, link_table_uid: str, tag_names: list) -> None:
        LinkTableTag.objects.filter(link_table_uid=link_table_uid).delete()
        if not tag_names:
            return
        tags = resource.meta.save_tags([{"tag_name": t} for t in tag_names])
        LinkTableTag.objects.bulk_create(
            [LinkTableTag(link_table_uid=link_table_uid, tag_id=t["tag_id"]) for t in tags]
        )


class CreateLinkTable(LinkTableBase):
    name = gettext_lazy("创建联表")
    RequestSerializer = CreateLinkTableRequestSerializer
    ResponseSerializer = CreateLinkTableResponseSerializer
    audit_action = ActionEnum.CREATE_LINK_TABLE

    @transaction.atomic()
    def create_link_table(self, validated_request_data) -> LinkTable:
        # pop tag
        tag_names = validated_request_data.pop("tags", [])
        # save link table
        link_table: LinkTable = LinkTable.objects.create(**validated_request_data, version=1)
        # save tag
        self._save_tags(link_table_uid=link_table.uid, tag_names=tag_names)
        return link_table

    def perform_request(self, validated_request_data):
        link_table = self.create_link_table(validated_request_data)
        # audit
        self.add_audit_instance_to_context(link_table)
        # auth
        username = get_request_username()
        if username:
            resource_instance = ResourceEnum.LINK_TABLE.create_instance(link_table.uid)
            Permission(username).grant_creator_action(resource_instance)
        return link_table


class UpdateLinkTable(LinkTableBase):
    name = gettext_lazy("更新联表")
    RequestSerializer = UpdateLinkTableRequestSerializer
    ResponseSerializer = UpdateLinkTableResponseSerializer
    audit_action = ActionEnum.EDIT_LINK_TABLE

    @transaction.atomic()
    def update_link_table(self, validated_request_data) -> LinkTable:
        """
        更新联表
        如果更新联表的配置信息，则需要创建新版本的联表
        """
        uid = validated_request_data["uid"]
        tags = validated_request_data.pop("tags", Empty())
        # 获取最新版本的联表
        link_table = LinkTable.last_version_link_table(uid=uid)
        if not link_table:
            raise Http404(gettext("LinkTable not found: %s") % uid)
        # old link_table
        old_link_table = LinkTableInfoSerializer(link_table).data
        # 更新或创建新版本联表
        need_update_config = "config" in validated_request_data.keys()
        if not need_update_config:
            for key, value in validated_request_data.items():
                setattr(link_table, key, value)
            link_table.save(update_fields=validated_request_data.keys())
        else:
            create_link_table_params = {
                "namespace": link_table.namespace,
                "uid": link_table.uid,
                "version": link_table.version + 1,
                "name": link_table.name,
                "config": link_table.config,
                "description": link_table.description,
                "created_at": link_table.created_at,
                "created_by": link_table.created_by,
                **validated_request_data,
            }
            link_table = LinkTable.objects.create(**create_link_table_params)
        # save tag
        if not isinstance(tags, Empty):
            self._save_tags(link_table_uid=link_table.uid, tag_names=tags)
        # audit
        self.add_audit_instance_to_context(link_table, old_link_table)
        return link_table

    def perform_request(self, validated_request_data):
        return self.update_link_table(validated_request_data=validated_request_data)


class DeleteLinkTable(LinkTableBase):
    name = gettext_lazy("删除联表")
    audit_action = ActionEnum.DELETE_LINK_TABL

    @transaction.atomic()
    def perform_request(self, validated_request_data):
        uid = validated_request_data["uid"]
        # 如果有策略使用了该联表则不能删除
        if Strategy.objects.filter(strategy_type=StrategyType.RULE, link_table_uid=uid).exists():
            raise LinkTableHasStrategy()
        link_table = LinkTable.last_version_link_table(uid=uid)
        if not link_table:
            raise Http404(gettext("LinkTable not found: %s") % uid)
        # audit
        self.add_audit_instance_to_context(link_table)
        # 删除联表
        LinkTableTag.objects.filter(link_table_uid=uid).delete()
        LinkTable.objects.filter(uid=uid).delete()


class ListLinkTable(LinkTableBase):
    name = gettext_lazy("查询联表列表")
    RequestSerializer = ListLinkTableRequestSerializer
    ResponseSerializer = ListLinkTableResponseSerializer
    audit_action = ActionEnum.LIST_LINK_TABLE
    many_response_data = True
    bind_request = True

    def perform_request(self, validated_request_data):
        request = validated_request_data.pop("_request")
        tags = validated_request_data.pop("tags", [])
        sort = validated_request_data.pop("sort", [])
        no_tag = validated_request_data.pop("no_tag", False)
        # 获取最新版本的联表
        link_tables = LinkTable.list_max_version_link_table().filter(**validated_request_data)
        # 过滤标签
        if no_tag or int(NO_TAG_ID) in tags:
            link_table_uids = LinkTableTag.objects.values_list("link_table_uid").distinct()
            link_tables = link_tables.exclude(uid__in=link_table_uids)
        elif tags:
            link_table_uids = LinkTableTag.objects.filter(tag_id__in=tags).values_list("link_table_uid")
            link_tables = link_tables.filter(uid__in=link_table_uids)
        # 排序
        if sort:
            link_tables = link_tables.order_by(*sort)
        # 分页
        link_tables, page = paginate_queryset(queryset=link_tables, request=request)
        if sort:
            link_tables = link_tables.order_by(*sort)
        link_table_uids = link_tables.values("uid")
        # 填充标签
        all_tags = LinkTableTag.objects.filter(link_table_uid__in=link_table_uids)
        tag_map = defaultdict(list)
        for t in all_tags:
            tag_map[t.link_table_uid].append(t.tag_id)
        # 填充关联的策略数
        strategies = Strategy.objects.filter(strategy_type=StrategyType.RULE, link_table_uid__in=link_table_uids)
        strategy_cnt_map = {
            strategy["link_table_uid"]: strategy["count"]
            for strategy in strategies.values("link_table_uid").annotate(count=Count("link_table_uid")).order_by()
        }
        # 填充关联的最小联表版本
        strategy_version_map = {
            strategy["link_table_uid"]: strategy["version"]
            for strategy in strategies.values("link_table_uid").annotate(version=Min("link_table_version")).order_by()
        }
        for link_table in link_tables:
            # 填充关联的策略数
            setattr(link_table, "strategy_count", strategy_cnt_map.get(link_table.uid, 0))
            # 填充标签
            setattr(link_table, "tags", tag_map.get(link_table.uid, []))
            # 填充是否存在需要更新的策略
            setattr(
                link_table,
                "need_update_strategy",
                strategy_version_map.get(link_table.uid, link_table.version) < link_table.version,
            )
        # 响应
        return link_tables


class ListLinkTableAll(LinkTableBase):
    name = gettext_lazy("查询所有联表")
    ResponseSerializer = ListLinkTableAllResponseSerializer
    many_response_data = True

    def perform_request(self, validated_request_data):
        return LinkTable.list_max_version_link_table()


class GetLinkTable(LinkTableBase):
    name = gettext_lazy("查询联表详情")
    RequestSerializer = GetLinkTableRequestSerializer
    ResponseSerializer = GetLinkTableResponseSerializer
    audit_action = ActionEnum.VIEW_LINK_TABLE

    def perform_request(self, validated_request_data):
        uid = validated_request_data["uid"]
        version = validated_request_data.get("version")
        if version:
            link_table = get_object_or_404(LinkTable, uid=uid, version=version)
        else:
            link_table = LinkTable.last_version_link_table(uid)
        if not link_table:
            raise Http404(gettext("LinkTable not found: %s") % uid)
        # 填充标签
        setattr(link_table, "tags", LinkTableTag.objects.filter(link_table_uid=uid).values_list("tag_id", flat=True))
        return link_table


class ListLinkTableTags(LinkTableBase):
    name = gettext_lazy("查询联表标签列表")
    ResponseSerializer = ListLinkTableTagsResponseSerializer
    many_response_data = True
    audit_action = ActionEnum.LIST_LINK_TABLE

    def perform_request(self, validated_request_data):
        # load all tags
        tag_count = list(
            LinkTableTag.objects.all().values("tag_id").annotate(link_table_count=Count("tag_id")).order_by()
        )
        tag_map = {t.tag_id: {"name": t.tag_name} for t in Tag.objects.all()}
        for t in tag_count:
            t.update({"tag_name": tag_map.get(t["tag_id"], {}).get("name", t["tag_id"])})
        # sort
        tag_count.sort(key=lambda tag: [lazy_pinyin(tag["tag_name"].lower(), errors="ignore"), tag["tag_name"].lower()])
        # add no tags
        tag_count = [
            {
                "tag_name": str(NO_TAG_NAME),
                "tag_id": NO_TAG_ID,
                "link_table_count": LinkTable.list_max_version_link_table()
                .exclude(uid__in=LinkTableTag.objects.values_list("link_table_uid").distinct())
                .count(),
            }
        ] + tag_count
        # response
        return tag_count


class RuleAuditSourceTypeCheck(StrategyV2Base):
    name = gettext_lazy("规则审计调度类型检查")
    RequestSerializer = RuleAuditSourceTypeCheckReqSerializer
    ResponseSerializer = RuleAuditSourceTypeCheckRespSerializer

    def perform_request(self, validated_request_data):
        namespace = validated_request_data["namespace"]
        config_type = validated_request_data["config_type"]
        rt_id = validated_request_data.get("rt_id")
        link_table_dict = validated_request_data.get("link_table")
        checker = RuleAuditSourceTypeChecker(namespace=namespace)
        if config_type == RuleAuditConfigType.LINK_TABLE.value:
            link_table: LinkTable = get_object_or_404(LinkTable, **link_table_dict)
            support_source_types = checker.link_table_support_source_types(link_table)
        else:
            support_source_types = checker.rt_support_source_types(rt_id)
        return {"support_source_types": support_source_types}


class StrategyRunningStatusList(StrategyV2Base):
    name = gettext_lazy("查询策略运行状态列表")
    RequestSerializer = StrategyRunningStatusListReqSerializer
    ResponseSerializer = StrategyRunningStatusListRespSerializer

    def perform_request(self, validated_request_data):
        strategy_id: int = validated_request_data["strategy_id"]
        start_time: datetime.datetime = validated_request_data["start_time"]
        end_time: datetime.datetime = validated_request_data["end_time"]
        limit = validated_request_data["limit"]
        offset = validated_request_data["offset"]
        strategy = get_object_or_404(Strategy, strategy_id=strategy_id)
        h = StrategyRunningStatusHandler.get_typed_handler(
            strategy=strategy,
            start_time=start_time,
            end_time=end_time,
            limit=limit,
            offset=offset,
        )
        if not h:
            return {"strategy_running_status": []}
        strategy_running_status = h.get_strategy_running_status()
        return {"strategy_running_status": strategy_running_status}<|MERGE_RESOLUTION|>--- conflicted
+++ resolved
@@ -32,11 +32,7 @@
 from blueapps.utils.request_provider import get_local_request, get_request_username
 from django.conf import settings
 from django.db import transaction
-<<<<<<< HEAD
-from django.db.models import Count, Prefetch, Q, QuerySet
-=======
-from django.db.models import Count, IntegerField, OuterRef, Q, QuerySet, Subquery
->>>>>>> 349b1205
+from django.db.models import Count, Q, QuerySet
 from django.db.models.aggregates import Min
 from django.http import Http404
 from django.shortcuts import get_object_or_404
@@ -388,37 +384,7 @@
     def perform_request(self, validated_request_data):
         # init queryset
         order_field = validated_request_data.get("order_field") or "-strategy_id"
-<<<<<<< HEAD
-        queryset = Strategy.objects.filter(namespace=validated_request_data["namespace"])
-
-        # 策略关联风险起始时间
-        strategy_risk_start_time = timezone.now() - datetime.timedelta(days=STRATEGY_RISK_DEFAULT_INTERVAL)
-        # 关联风险数量
-        queryset = queryset.prefetch_related(
-            Prefetch(
-                'risks',
-                queryset=Risk.objects.filter(event_time__gte=strategy_risk_start_time),
-            )
-        ).annotate(risk_count=Count('risks', filter=Q(risks__event_time__gte=strategy_risk_start_time)))
-
-=======
-        # 策略关联风险起始时间
-        strategy_risk_start_time = timezone.now() - datetime.timedelta(days=STRATEGY_RISK_DEFAULT_INTERVAL)
-        # init queryset
-        risk_count_subquery = (
-            Risk.objects.filter(strategy_id=OuterRef('strategy_id'), event_time__gte=strategy_risk_start_time)
-            .values('strategy_id')
-            .annotate(count=Count('*'))
-            .values('count')
-        )
-
-        queryset = Strategy.objects.filter(
-            namespace=validated_request_data["namespace"],
-        ).annotate(risk_count=Subquery(risk_count_subquery, output_field=IntegerField()))
->>>>>>> 349b1205
-        # 排序
-        queryset = queryset.order_by(order_field)
-
+        queryset = Strategy.objects.filter(namespace=validated_request_data["namespace"]).order_by(order_field)
         # 特殊筛选
         if HAS_UPDATE_TAG_ID in validated_request_data.get("tag", []):
             validated_request_data["tag"] = [t for t in validated_request_data["tag"] if t != HAS_UPDATE_TAG_ID]
