--- conflicted
+++ resolved
@@ -391,46 +391,6 @@
     @property
     def fields(self):
         return [
-<<<<<<< HEAD
-            # 1 风险标题
-            self.RISK_TITLE,
-            # 2 风险ID
-            self.RISK_ID,
-            # 3 风险描述
-            self.RISK_DESCRIPTION,
-            # 4 风险标签
-            self.RISK_TAGS,
-            # 5 风险类型
-            self.RISK_TYPE,
-            # 6 风险等级
-            self.RISK_LEVEL,
-            # 7 风险命中策略
-            self.STRATEGY_NAME,
-            # 8 风险危害
-            self.RISK_HAZARD,
-            # 9 处理指引
-            self.RISK_GUIDANCE,
-            # 10 处理状态
-            self.PROCESSING_STATUS,
-            # 11 处理规则
-            self.PROCESSING_RULE,
-            # 12 责任人
-            self.RESPONSIBLE_PERSON,
-            # 13 当前处理人
-            self.ASSIGNED_TO,
-            # 14 关注人
-            self.FOLLOWERS,
-        ]
-
-    RISK_TITLE = Field(
-        field_name="risk_title",
-        alias_name="risk_title",
-        description=gettext_lazy("风险标题"),
-        field_type=FIELD_TYPE_STRING,
-        option=dict(),
-    )
-
-=======
             # 1 风险ID
             self.RISK_ID,
             # 2 风险等级
@@ -467,7 +427,6 @@
             self.PROCESSING_RULE,
         ]
 
->>>>>>> 61f4ce5e
     RISK_LEVEL = Field(
         field_name="risk_level",
         alias_name="risk_level",
@@ -528,11 +487,7 @@
     RISK_HAZARD = Field(
         field_name="risk_hazard",
         alias_name="risk_hazard",
-<<<<<<< HEAD
-        description=gettext_lazy("危害"),
-=======
         description=gettext_lazy("风险危害"),
->>>>>>> 61f4ce5e
         field_type=FIELD_TYPE_TEXT,
         is_analyzed=True,
         is_text=True,
@@ -543,11 +498,7 @@
     RISK_GUIDANCE = Field(
         field_name="risk_guidance",
         alias_name="risk_guidance",
-<<<<<<< HEAD
-        description=gettext_lazy("处理建议"),
-=======
         description=gettext_lazy("处理指引"),
->>>>>>> 61f4ce5e
         field_type=FIELD_TYPE_TEXT,
         is_analyzed=True,
         is_text=True,
@@ -601,8 +552,6 @@
         option=dict(),
     )
 
-<<<<<<< HEAD
-=======
     # 13 首次发现时间
     EVENT_TIME = Field(
         field_name="event_time",
@@ -642,7 +591,6 @@
         option=dict(),
     )
 
->>>>>>> 61f4ce5e
 
 # 事件基础字段中需要映射的字段
 EVENT_BASIC_MAP_FIELDS = [
