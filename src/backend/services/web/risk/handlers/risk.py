--- conflicted
+++ resolved
@@ -30,7 +30,7 @@
 from django.utils.translation import gettext
 from jinja2 import UndefinedError
 from rest_framework.settings import api_settings
-from apps.meta.utils.format import preprocess_data
+
 from apps.meta.models import GlobalMetaConfig
 from apps.meta.utils.format import preprocess_data
 from apps.notice.constants import RelateType
@@ -130,12 +130,7 @@
 
         try:
             risk_title = Jinja2Renderer(undefined=RiskTitleUndefined).jinja_render(
-<<<<<<< HEAD
-                strategy.risk_title,
-                processed_params  # 使用预处理后的参数
-=======
                 strategy.risk_title, processed_params  # 使用预处理后的参数
->>>>>>> debdc162
             )
             return risk_title
         except UndefinedError as err:
